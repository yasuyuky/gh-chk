use serde::de::DeserializeOwned;
use structopt::StructOpt;

mod prs;

#[derive(StructOpt)]
struct Opt {
    #[structopt(subcommand)]
    command: Command,
}
#[derive(Debug, StructOpt)]
#[structopt(rename_all = "kebab-case")]
enum Command {
    /// PRs
    Prs { user: String },
}

async fn query<T: DeserializeOwned>(q: &serde_json::Value) -> surf::Result<T> {
    let uri = "https://api.github.com/graphql";
    let token = std::env::var("GITHUB_TOKEN")?;
    let mut res = surf::post(&uri)
        .header("Authorization", format!("bearer {}", token))
        .body(q.to_string())
        .await?;
    Ok(res.body_json::<T>().await?)
}

#[async_std::main]
async fn main() -> surf::Result<()> {
    let opt = Opt::from_args();
<<<<<<< HEAD
    prs::check_prs(&opt.user).await?;
=======
    match opt.command {
        Command::Prs {user} => check_prs(&user).await?
    };
>>>>>>> 2ec7a1a1
    Ok(())
}<|MERGE_RESOLUTION|>--- conflicted
+++ resolved
@@ -28,12 +28,8 @@
 #[async_std::main]
 async fn main() -> surf::Result<()> {
     let opt = Opt::from_args();
-<<<<<<< HEAD
-    prs::check_prs(&opt.user).await?;
-=======
     match opt.command {
-        Command::Prs {user} => check_prs(&user).await?
+        Command::Prs {user} => prs::check_prs(&user).await?
     };
->>>>>>> 2ec7a1a1
     Ok(())
 }