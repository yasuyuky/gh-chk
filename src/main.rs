use read_input::prelude::*;
use structopt::StructOpt;

mod cmd;
mod config;
mod graphql;
mod rest;

#[derive(StructOpt)]
struct Opt {
    #[structopt(subcommand)]
    command: Command,
}
#[derive(Debug, StructOpt)]
#[structopt(rename_all = "kebab-case")]
enum Command {
    /// PRs
    Prs { owner: Option<String> },
    /// Contriburions
    Contributions { user: Option<String> },
    /// Notifications
    Notifications { page: usize },
    /// Login
    Login,
}

<<<<<<< HEAD
#[derive(Serialize, Deserialize, Clone, Debug)]
pub struct Config {
    token: Option<String>,
}

impl Config {
    pub fn new() -> Self {
        Self { token: None }
    }

    pub fn from_path(p: &Path) -> Self {
        let mut s = String::new();
        match File::open(p).and_then(|mut f| f.read_to_string(&mut s)) {
            Ok(_) => toml::from_str(&s).unwrap_or_default(),
            Err(_) => Self::new(),
        }
    }
}

impl Default for Config {
    fn default() -> Self {
        Self::new()
    }
}

pub static CONFIG_PATH: Lazy<PathBuf> = Lazy::new(|| {
    let mut path = match std::env::var("XDG_CONFIG_HOME") {
        Ok(p) => PathBuf::from(p),
        Err(_) => PathBuf::from(std::env::var("HOME").unwrap() + "/.config"),
    };
    path.push("ghchk");
    path.push("config.toml");
    path
});

pub static CONFIG: Lazy<Config> = Lazy::new(|| Config::from_path(&CONFIG_PATH));

pub static TOKEN: Lazy<String> = Lazy::new(|| match std::env::var("GITHUB_TOKEN") {
    Ok(tok) => tok,
    Err(_) => CONFIG.token.clone().unwrap_or_default(),
});

=======
>>>>>>> fac5ad12
fn login() -> Result<(), std::io::Error> {
    let token: String = input()
        .msg("Input your GitHub Personal Access Token: ")
        .get();
    let conf = config::Config { token: Some(token) };
    let s = toml::to_string(&conf).unwrap();
    let path = config::CONFIG_PATH.clone();
    let dir = path.parent().unwrap();
    if !dir.exists() {
        std::fs::create_dir_all(dir)?;
    }
    std::fs::write(&path, s)
}

#[async_std::main]
async fn main() -> surf::Result<()> {
    let opt = Opt::from_args();
    match opt.command {
        Command::Prs { owner } => cmd::prs::check(owner).await?,
        Command::Contributions { user } => cmd::contributions::check(user).await?,
        Command::Notifications { page } => cmd::notifications::list(page).await?,
        Command::Login => login()?,
    };
    Ok(())
}<|MERGE_RESOLUTION|>--- conflicted
+++ resolved
@@ -24,51 +24,6 @@
     Login,
 }
 
-<<<<<<< HEAD
-#[derive(Serialize, Deserialize, Clone, Debug)]
-pub struct Config {
-    token: Option<String>,
-}
-
-impl Config {
-    pub fn new() -> Self {
-        Self { token: None }
-    }
-
-    pub fn from_path(p: &Path) -> Self {
-        let mut s = String::new();
-        match File::open(p).and_then(|mut f| f.read_to_string(&mut s)) {
-            Ok(_) => toml::from_str(&s).unwrap_or_default(),
-            Err(_) => Self::new(),
-        }
-    }
-}
-
-impl Default for Config {
-    fn default() -> Self {
-        Self::new()
-    }
-}
-
-pub static CONFIG_PATH: Lazy<PathBuf> = Lazy::new(|| {
-    let mut path = match std::env::var("XDG_CONFIG_HOME") {
-        Ok(p) => PathBuf::from(p),
-        Err(_) => PathBuf::from(std::env::var("HOME").unwrap() + "/.config"),
-    };
-    path.push("ghchk");
-    path.push("config.toml");
-    path
-});
-
-pub static CONFIG: Lazy<Config> = Lazy::new(|| Config::from_path(&CONFIG_PATH));
-
-pub static TOKEN: Lazy<String> = Lazy::new(|| match std::env::var("GITHUB_TOKEN") {
-    Ok(tok) => tok,
-    Err(_) => CONFIG.token.clone().unwrap_or_default(),
-});
-
-=======
->>>>>>> fac5ad12
 fn login() -> Result<(), std::io::Error> {
     let token: String = input()
         .msg("Input your GitHub Personal Access Token: ")
